# See https://help.github.com/articles/ignoring-files/ for more about ignoring files.

# dependencies
/node_modules
/.pnp
.pnp.*
.yarn/*
!.yarn/patches
!.yarn/plugins
!.yarn/releases
!.yarn/versions

# testing
/coverage

# next.js
/.next/
/out/

# production
/build

# misc
.DS_Store
*.pem

# debug
npm-debug.log*
yarn-debug.log*
yarn-error.log*
.pnpm-debug.log*
server.log
*.log

# development/testing files
test-*.js
debug-*.js
.cursorignore

# env files (can opt-in for committing if needed)
# env files - allow examples, block actual credentials
.env.local
.env.development
.env.production
.env.test
.env
!.env.example

# vercel
.vercel

# typescript
*.tsbuildinfo
<<<<<<< HEAD
next-env.d.ts
# Test CI trigger
=======
next-env.d.ts
>>>>>>> 70300b5b
<|MERGE_RESOLUTION|>--- conflicted
+++ resolved
@@ -1,59 +1,54 @@
-# See https://help.github.com/articles/ignoring-files/ for more about ignoring files.
-
-# dependencies
-/node_modules
-/.pnp
-.pnp.*
-.yarn/*
-!.yarn/patches
-!.yarn/plugins
-!.yarn/releases
-!.yarn/versions
-
-# testing
-/coverage
-
-# next.js
-/.next/
-/out/
-
-# production
-/build
-
-# misc
-.DS_Store
-*.pem
-
-# debug
-npm-debug.log*
-yarn-debug.log*
-yarn-error.log*
-.pnpm-debug.log*
-server.log
-*.log
-
-# development/testing files
-test-*.js
-debug-*.js
-.cursorignore
-
-# env files (can opt-in for committing if needed)
-# env files - allow examples, block actual credentials
-.env.local
-.env.development
-.env.production
-.env.test
-.env
-!.env.example
-
-# vercel
-.vercel
-
-# typescript
-*.tsbuildinfo
-<<<<<<< HEAD
-next-env.d.ts
-# Test CI trigger
-=======
-next-env.d.ts
->>>>>>> 70300b5b
+# See https://help.github.com/articles/ignoring-files/ for more about ignoring files.
+
+# dependencies
+/node_modules
+/.pnp
+.pnp.*
+.yarn/*
+!.yarn/patches
+!.yarn/plugins
+!.yarn/releases
+!.yarn/versions
+
+# testing
+/coverage
+
+# next.js
+/.next/
+/out/
+
+# production
+/build
+
+# misc
+.DS_Store
+*.pem
+
+# debug
+npm-debug.log*
+yarn-debug.log*
+yarn-error.log*
+.pnpm-debug.log*
+server.log
+*.log
+
+# development/testing files
+test-*.js
+debug-*.js
+.cursorignore
+
+# env files (can opt-in for committing if needed)
+# env files - allow examples, block actual credentials
+.env.local
+.env.development
+.env.production
+.env.test
+.env
+!.env.example
+
+# vercel
+.vercel
+
+# typescript
+*.tsbuildinfo
+next-env.d.ts